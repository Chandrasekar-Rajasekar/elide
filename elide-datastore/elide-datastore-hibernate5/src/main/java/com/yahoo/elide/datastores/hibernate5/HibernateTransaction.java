--- conflicted
+++ resolved
@@ -116,6 +116,7 @@
      * @param entityClass class of query object
      * @param id id of the query object
      * @param filterExpression FilterExpression contains the predicates
+     * @param scope Request scope associated with specific request
      */
     @Override
     public Object loadObject(Class<?> entityClass,
@@ -124,41 +125,16 @@
                              RequestScope scope) {
 
         try {
-<<<<<<< HEAD
             Criteria criteria = session.createCriteria(entityClass).add(Restrictions.idEq(id));
             if (filterExpression.isPresent()) {
                 CriterionFilterOperation filterOpn = new CriterionFilterOperation(criteria);
                 criteria = filterOpn.apply(filterExpression.get());
             }
-            Object record = criteria.uniqueResult();
-=======
-            if (!filterExpression.isPresent()) {
-                T record = session.get(loadClass, id);
-                return record;
-            }
-            Criteria criteria = session.createCriteria(loadClass).add(Restrictions.idEq(id));
-            CriterionFilterOperation filterOpn = buildCriterionFilterOperation(criteria);
-            criteria = filterOpn.apply(filterExpression.get());
-            T record = (T) criteria.uniqueResult();
->>>>>>> db89042e
-            return record;
+            return criteria.uniqueResult();
         } catch (ObjectNotFoundException e) {
             return null;
         }
     }
-
-<<<<<<< HEAD
-=======
-    @Override
-    public <T> T loadObject(Class<T> loadClass, Serializable id) {
-        try {
-            T record = session.get(loadClass, id);
-            return record;
-        } catch (ObjectNotFoundException e) {
-            return null;
-        }
-    }
->>>>>>> db89042e
 
     /**
      * Build the CriterionFilterOperation for provided criteria
@@ -169,9 +145,7 @@
         return new CriterionFilterOperation(criteria);
     }
 
-    @Deprecated
-    @Override
-<<<<<<< HEAD
+    @Override
     public Iterable<Object> loadObjects(
             Class<?> entityClass,
             Optional<FilterExpression> filterExpression,
@@ -183,30 +157,6 @@
             requestScope  = (com.yahoo.elide.core.RequestScope) scope;
         } catch (ClassCastException e) {
             throw new ClassCastException("Fail trying to cast requestscope");
-=======
-    public <T> Iterable<T> loadObjects(Class<T> loadClass) {
-        final Criteria sessionCriteria = session.createCriteria(loadClass);
-        if (isScrollEnabled) {
-            return new ScrollableIterator(sessionCriteria.scroll(scrollMode));
-        }
-        return sessionCriteria.list();
-    }
-
-    @Override
-    public <T> Iterable<T> loadObjects(Class<T> loadClass, FilterScope filterScope) {
-        Criterion securityCriterion = filterScope.getCriterion(NOT, AND, OR);
-
-        Optional<FilterExpression> filterExpression = filterScope.getRequestScope().getLoadFilterExpression(loadClass);
-
-        Criteria criteria = session.createCriteria(loadClass);
-        if (securityCriterion != null) {
-            criteria.add(securityCriterion);
-        }
-
-        if (filterExpression.isPresent()) {
-            CriterionFilterOperation filterOpn = buildCriterionFilterOperation(criteria);
-            criteria = filterOpn.apply(filterExpression.get());
->>>>>>> db89042e
         }
         Criteria criteria = session.createCriteria(entityClass);
 
