/*
 * Copyright 2016, Yahoo Inc.
 * Licensed under the Apache License, Version 2.0
 * See LICENSE file in project root for terms.
 */
package com.yahoo.elide.datastores.hibernate3;

import com.yahoo.elide.annotation.ReadPermission;
import com.yahoo.elide.core.DataStoreTransaction;
import com.yahoo.elide.core.EntityDictionary;
import com.yahoo.elide.core.exceptions.ForbiddenAccessException;
import com.yahoo.elide.core.exceptions.TransactionException;
<<<<<<< HEAD
=======
import com.yahoo.elide.core.filter.HQLFilterOperation;
import com.yahoo.elide.core.filter.InMemoryFilterOperation;
import com.yahoo.elide.core.filter.Predicate;
>>>>>>> 949154d6
import com.yahoo.elide.core.filter.expression.FilterExpression;
import com.yahoo.elide.core.filter.expression.InMemoryFilterVisitor;
import com.yahoo.elide.core.pagination.Pagination;
import com.yahoo.elide.core.sort.Sorting;
import com.yahoo.elide.datastores.hibernate3.filter.CriterionFilterOperation;
import com.yahoo.elide.extensions.PatchRequestScope;
import com.yahoo.elide.security.PersistentResource;
import com.yahoo.elide.security.RequestScope;
import com.yahoo.elide.security.User;
<<<<<<< HEAD

import com.google.common.base.Objects;

=======
import lombok.AccessLevel;
import lombok.Getter;
import lombok.Setter;
>>>>>>> 949154d6
import org.hibernate.Criteria;
import org.hibernate.FetchMode;
import org.hibernate.HibernateException;
import org.hibernate.ObjectNotFoundException;
import org.hibernate.Query;
import org.hibernate.ScrollMode;
import org.hibernate.Session;
import org.hibernate.collection.AbstractPersistentCollection;
import org.hibernate.criterion.Order;
import org.hibernate.criterion.Projections;
import org.hibernate.criterion.Restrictions;

import java.io.IOException;
import java.io.Serializable;
import java.util.ArrayList;
import java.util.Collection;
import java.util.Collections;
import java.util.LinkedHashSet;
import java.util.List;
import java.util.Optional;
import java.util.Set;
import java.util.stream.Collectors;


/**
 * Hibernate Transaction implementation.
 */
public class HibernateTransaction implements DataStoreTransaction {

    private final Session session;
    private final LinkedHashSet<Runnable> deferredTasks = new LinkedHashSet<>();
    private final boolean isScrollEnabled;
    private final ScrollMode scrollMode;
<<<<<<< HEAD
=======
    @Getter(value = AccessLevel.PROTECTED)
    @Setter
    private RequestScope requestScope = null;

    /**
     * Instantiates a new Hibernate transaction.
     *
     * @param session the session
     * @deprecated since 2.3.2. Will be removed no later than the release of Elide 3.0.
     */
    @Deprecated
    public HibernateTransaction(Session session) {
        this.session = session;
        this.isScrollEnabled = true;
        this.scrollMode = ScrollMode.FORWARD_ONLY;
    }
>>>>>>> 949154d6

    /**
     * Constructor.
     *
     * @param session Hibernate session
     * @param isScrollEnabled Whether or not scrolling is enabled
     * @param scrollMode Scroll mode to use if scrolling enabled
     */
    protected HibernateTransaction(Session session, boolean isScrollEnabled, ScrollMode scrollMode) {
        this.session = session;
        this.isScrollEnabled = isScrollEnabled;
        this.scrollMode = scrollMode;
    }

    @Override
    public void delete(Object object, RequestScope scope) {
        deferredTasks.add(() -> session.delete(object));
    }

    @Override
    public void save(Object object, RequestScope scope) {
        deferredTasks.add(() -> session.saveOrUpdate(object));
    }

    @Override
    public void flush(RequestScope requestScope) {
        try {
            deferredTasks.forEach(Runnable::run);
            deferredTasks.clear();
            session.flush();
        } catch (HibernateException e) {
            throw new TransactionException(e);
        }
    }

    @Override
    public void commit(RequestScope requestScope) {
        try {
            this.flush(requestScope);
            this.session.getTransaction().commit();
        } catch (HibernateException e) {
            throw new TransactionException(e);
        }
    }

    @Override
    public void createObject(Object entity, RequestScope scope) {
        deferredTasks.add(() -> session.persist(entity));
    }

    /**
     * load a single record with id and filter.
     *
     * @param entityClass class of query object
     * @param id id of the query object
     * @param filterExpression FilterExpression contains the predicates
     * @param scope Request scope associated with specific request
     */
    @Override
    public Object loadObject(Class<?> entityClass,
                             Serializable id,
                             Optional<FilterExpression> filterExpression,
                             RequestScope scope) {

        try {
            Criteria criteria = session.createCriteria(entityClass).add(Restrictions.idEq(id));
            if (scope != null && isJoinQuery()) {
                joinCriteria(criteria, entityClass, scope);
            }
            if (filterExpression.isPresent()) {
                CriterionFilterOperation filterOpn = buildCriterionFilterOperation(criteria);
                criteria = filterOpn.apply(filterExpression.get());
            }
            return criteria.uniqueResult();
        } catch (ObjectNotFoundException e) {
            return null;
        }
    }

    /**
     * Build the CriterionFilterOperation for provided criteria
     * @param criteria the criteria
     * @return the CriterionFilterOperation
     */
    protected CriterionFilterOperation buildCriterionFilterOperation(Criteria criteria) {
        return new CriterionFilterOperation(criteria);
    }

    @Override
    public Iterable<Object> loadObjects(
            Class<?> entityClass,
            Optional<FilterExpression> filterExpression,
            Optional<Sorting> sorting,
            Optional<Pagination> pagination,
            RequestScope scope) {
        com.yahoo.elide.core.RequestScope requestScope;
        try {
            requestScope  = (com.yahoo.elide.core.RequestScope) scope;
        } catch (ClassCastException e) {
            throw new ClassCastException("Fail trying to cast requestscope");
        }
        Criteria criteria = session.createCriteria(entityClass);

        if (filterExpression.isPresent()) {
            CriterionFilterOperation filterOpn = buildCriterionFilterOperation(criteria);
            criteria = filterOpn.apply(filterExpression.get());
        }

        Set<Order> validatedSortingRules = null;
        if (sorting.isPresent()) {
            if (!sorting.get().isDefaultInstance()) {
                final EntityDictionary dictionary = requestScope.getDictionary();
                validatedSortingRules = sorting.get().getValidSortingRules(entityClass, dictionary).entrySet()
                        .stream()
                        .map(entry -> entry.getValue().equals(Sorting.SortOrder.desc)
                                ? Order.desc(entry.getKey())
                                : Order.asc(entry.getKey())
                        )
                        .collect(Collectors.toCollection(LinkedHashSet::new));
            }
        }

        return loadObjects(
                entityClass,
                criteria,
                Optional.ofNullable(validatedSortingRules),
                pagination,
                scope);
    }

    /**
     * Generates the Hibernate ScrollableIterator for Hibernate Query.
     * @param loadClass The hibernate class to build the query off of.
     * @param criteria The criteria to use for filters
     * @param sortingRules The possibly empty sorting rules.
     * @param pagination The Optional pagination object.
     * @return The Iterable for Hibernate.
     */
    public Iterable loadObjects(final Class<?> loadClass, final Criteria criteria,
            final Optional<Set<Order>> sortingRules, final Optional<Pagination> pagination, RequestScope scope) {
        if (sortingRules.isPresent()) {
            sortingRules.get().forEach(criteria::addOrder);
        }

        if (pagination.isPresent()) {
            final Pagination paginationData = pagination.get();
            paginationData.evaluate(loadClass);
            criteria.setFirstResult(paginationData.getOffset());
            criteria.setMaxResults(paginationData.getLimit());
        } else {
            Integer queryLimit = getQueryLimit();
            if (queryLimit != null) {
                criteria.setMaxResults(queryLimit);
            }
        }

        if (isJoinQuery()) {
            joinCriteria(criteria, loadClass, scope);
        }

        criteria.setResultTransformer(Criteria.DISTINCT_ROOT_ENTITY);
        if (!isScrollEnabled || isJoinQuery()) {
            return criteria.list();
        }
        return new ScrollableIterator(criteria.scroll(scrollMode));
    }

    @Override
    public <T> Long getTotalRecords(Class<T> entityClass) {
        final Criteria sessionCriteria = session.createCriteria(entityClass);
        sessionCriteria.setProjection(Projections.rowCount());
        return (Long) sessionCriteria.uniqueResult();
    }

    /**
     * Should this transaction use JOINs. Override to force joins.
     *
     * @return true to use join logic
     */
    public boolean isJoinQuery() {
        return false;
    }

    private <T> void joinCriteria(Criteria criteria, final Class<T> loadClass, RequestScope scope) {
        com.yahoo.elide.core.RequestScope requestScope;
        try {
            requestScope  = (com.yahoo.elide.core.RequestScope) scope;
        } catch (ClassCastException e) {
            throw new ClassCastException("Fail trying to cast requestscope");
        }
        EntityDictionary dictionary = requestScope.getDictionary();
        String type = dictionary.getJsonAliasFor(loadClass);
        Set<String> fields = Objects.firstNonNull(
                requestScope.getSparseFields().get(type), Collections.<String>emptySet());
        for (String field : fields) {
            try {
                checkFieldReadPermission(loadClass, field, scope);
                criteria.setFetchMode(field, FetchMode.JOIN);
            } catch (ForbiddenAccessException e) {
                // continue
            }
        }

        for (String include : getIncludeList(scope)) {
            criteria.setFetchMode(include, FetchMode.JOIN);
        }
    }

    /**
     * Parse include param into list of include fields.
     * @return list of include fields
     */
    public List<String> getIncludeList(RequestScope scope) {
        com.yahoo.elide.core.RequestScope requestScope;
        try {
            requestScope  = (com.yahoo.elide.core.RequestScope) scope;
        } catch (ClassCastException e) {
            throw new ClassCastException("Fail trying to cast requestscope");
        }
        List<String> includeParam;
        if (!requestScope.getQueryParams().isPresent()) {
            return Collections.emptyList();
        }
        includeParam = requestScope.getQueryParams().get().get("include");
        if (includeParam == null || includeParam.isEmpty()) {
            return Collections.emptyList();
        }

        ArrayList<String> list = new ArrayList<>();
        for (String includeList : includeParam) {
            for (String includeItem : includeList.split(",")) {
                for (int idx = 0; idx != -1;) {
                    idx = includeItem.indexOf('.', idx + 1);
                    String field = (idx == -1) ? includeItem : includeItem.substring(0, idx);
                    list.add(field);
                }
            }
        }
        return list;
    }

    private <T> void checkFieldReadPermission(final Class<T> loadClass, String field, RequestScope scope) {
        // wrap class as PersistentResource in order to check permission
        com.yahoo.elide.core.RequestScope requestScope;
        try {
            requestScope  = (com.yahoo.elide.core.RequestScope) scope;
        } catch (ClassCastException e) {
            throw new ClassCastException("Fail trying to cast requestscope");
        }
        PersistentResource<T> resource = new PersistentResource<T>() {
            @Override
            public boolean matchesId(String id) {
                return false;
            }

            @Override
            public Optional<String> getUUID() {
                return Optional.empty();
            }

            @Override
            public String getId() {
                return null;
            }

            @Override
            public String getType() {
                return null;
            }

            @Override
            public T getObject() {
                return null;
            }

            @Override
            public Class<T> getResourceClass() {
                return loadClass;
            }

            @Override
            public com.yahoo.elide.security.RequestScope getRequestScope() {
                return requestScope;
            }
        };

        requestScope.getPermissionExecutor().checkUserPermissions(resource, ReadPermission.class, field);
    }

    public Object getRelation(
            DataStoreTransaction relationTx,
            Object entity,
            String relationName,
            Optional<FilterExpression> filterExpression,
            Optional<Sorting> sorting,
            Optional<Pagination> pagination,
            RequestScope scope) {
        com.yahoo.elide.core.RequestScope requestScope;
        try {
            requestScope  = (com.yahoo.elide.core.RequestScope) scope;
        } catch (ClassCastException e) {
            throw new ClassCastException("Fail trying to cast requestscope");
        }
        EntityDictionary dictionary = requestScope.getDictionary();
        Object val = com.yahoo.elide.core.PersistentResource.getValue(entity, relationName, dictionary);
        if (val instanceof Collection) {
            Collection filteredVal = (Collection) val;
            if (filteredVal instanceof AbstractPersistentCollection) {
<<<<<<< HEAD
=======
                if (getRequestScope() instanceof PatchRequestScope && filterExpression.isPresent()) {
                    return patchRequestFilterCollection(filteredVal, relationClass, filterExpression.get());
                }

                Optional<Sorting> sortingRules = sorting != null ? Optional.of(sorting) : Optional.empty();
                Optional<Pagination> paginationRules = pagination != null ? Optional.of(pagination) : Optional.empty();

>>>>>>> 949154d6
                @SuppressWarnings("unchecked")
                Class<?> relationClass = dictionary.getParameterizedType(entity, relationName);
                final Optional<Query> possibleQuery =
                        new HQLTransaction.Builder<>(session, filteredVal, relationClass,
                                dictionary)
                                .withPossibleFilterExpression(filterExpression)
                                .withPossibleSorting(sorting)
                                .withPossiblePagination(pagination)
                                .build();

                if (possibleQuery.isPresent()) {
                    return possibleQuery.get().list();
                }
            }
        }
        return val;
    }

    @Override
<<<<<<< HEAD
=======
    @Deprecated
    public <T> Collection filterCollection(Collection collection, Class<T> entityClass, Set<Predicate> predicates) {
        if ((collection instanceof AbstractPersistentCollection) && !predicates.isEmpty()) {
            // for PatchRequest use only inMemory tests since objects in the collection may be new and unsaved
            if (getRequestScope() instanceof PatchRequestScope) {
                return patchRequestFilterCollection(collection, entityClass, predicates);
            }

            String filterString = new HQLFilterOperation().applyAll(predicates);

            if (filterString.length() != 0) {
                Query query = session.createFilter(collection, filterString);

                for (Predicate predicate : predicates) {
                    if (predicate.getOperator().isParameterized()) {
                        String name = predicate.getParameterName();
                        query = query.setParameterList(name, predicate.getValues());
                    }
                }

                return query.setResultTransformer(Criteria.DISTINCT_ROOT_ENTITY).list();
            }
        }

        return collection;
    }

    /**
     * for PatchRequest use only inMemory tests since objects in the collection may be new and unsaved
     * @param <T>         the type parameter
     * @param collection  the collection to filter
     * @param entityClass the class of the entities in the collection
     * @param filterExpression the filter expression
     * @return the filtered collection
     */
    protected <T> Collection patchRequestFilterCollection(
            Collection collection,
            Class<T> entityClass,
            FilterExpression filterExpression) {
        final EntityDictionary dictionary = getRequestScope().getDictionary();
        InMemoryFilterVisitor inMemoryFilterVisitor = new InMemoryFilterVisitor(dictionary);
        java.util.function.Predicate inMemoryFilterFn =
                filterExpression.accept(inMemoryFilterVisitor);
        return (Collection) collection.stream()
                .filter(e -> inMemoryFilterFn.test(e))
                .collect(Collectors.toList());
    }

    /**
     * for PatchRequest use only inMemory tests since objects in the collection may be new and unsaved
     * @param <T>         the type parameter
     * @param collection  the collection to filter
     * @param entityClass the class of the entities in the collection
     * @param predicates  the set of Predicate's to filter by
     * @return the filtered collection
     * @deprecated will be removed in Elide 3.0
     */
    @Deprecated
    protected <T> Collection patchRequestFilterCollection(Collection collection, Class<T> entityClass,
            Set<Predicate> predicates) {
        final EntityDictionary dictionary = getRequestScope().getDictionary();
        Set<java.util.function.Predicate> filterFns = new InMemoryFilterOperation(dictionary).applyAll(predicates);
        return (Collection) collection.stream()
                .filter(e -> filterFns.stream().allMatch(fn -> fn.test(e)))
                .collect(Collectors.toList());
    }

    @Override
    @Deprecated
    public <T> Collection filterCollectionWithSortingAndPagination(final Collection collection,
                                                                   final Class<T> entityClass,
                                                                   final EntityDictionary dictionary,
                                                                   final Optional<Set<Predicate>> filters,
                                                                   final Optional<Sorting> sorting,
                                                                   final Optional<Pagination> pagination) {
        if (((collection instanceof AbstractPersistentCollection))
                && (filters.isPresent() || sorting.isPresent() || pagination.isPresent())) {
            @SuppressWarnings("unchecked")
            final Optional<Query> possibleQuery = new HQLTransaction.Builder<>(session, collection, entityClass,
                    dictionary)
                    .withPossibleFilters(filters)
                    .withPossibleSorting(sorting)
                    .withPossiblePagination(pagination)
                    .build();
            if (possibleQuery.isPresent()) {
                return possibleQuery.get().list();
            }
        }
        return collection;
    }

    @Override
>>>>>>> 949154d6
    public void close() throws IOException {
        if (session.isOpen() && session.getTransaction().isActive()) {
            session.getTransaction().rollback();
            throw new IOException("Transaction not closed");
        }
    }

    @Override
    public User accessUser(Object opaqueUser) {
        return new User(opaqueUser);
    }

    /**
     * Overrideable default query limit for the data store
     * @return default limit
     */
    public Integer getQueryLimit() {
        // no limit
        return null;
    }
}<|MERGE_RESOLUTION|>--- conflicted
+++ resolved
@@ -10,12 +10,6 @@
 import com.yahoo.elide.core.EntityDictionary;
 import com.yahoo.elide.core.exceptions.ForbiddenAccessException;
 import com.yahoo.elide.core.exceptions.TransactionException;
-<<<<<<< HEAD
-=======
-import com.yahoo.elide.core.filter.HQLFilterOperation;
-import com.yahoo.elide.core.filter.InMemoryFilterOperation;
-import com.yahoo.elide.core.filter.Predicate;
->>>>>>> 949154d6
 import com.yahoo.elide.core.filter.expression.FilterExpression;
 import com.yahoo.elide.core.filter.expression.InMemoryFilterVisitor;
 import com.yahoo.elide.core.pagination.Pagination;
@@ -25,15 +19,9 @@
 import com.yahoo.elide.security.PersistentResource;
 import com.yahoo.elide.security.RequestScope;
 import com.yahoo.elide.security.User;
-<<<<<<< HEAD
 
 import com.google.common.base.Objects;
 
-=======
-import lombok.AccessLevel;
-import lombok.Getter;
-import lombok.Setter;
->>>>>>> 949154d6
 import org.hibernate.Criteria;
 import org.hibernate.FetchMode;
 import org.hibernate.HibernateException;
@@ -67,25 +55,6 @@
     private final LinkedHashSet<Runnable> deferredTasks = new LinkedHashSet<>();
     private final boolean isScrollEnabled;
     private final ScrollMode scrollMode;
-<<<<<<< HEAD
-=======
-    @Getter(value = AccessLevel.PROTECTED)
-    @Setter
-    private RequestScope requestScope = null;
-
-    /**
-     * Instantiates a new Hibernate transaction.
-     *
-     * @param session the session
-     * @deprecated since 2.3.2. Will be removed no later than the release of Elide 3.0.
-     */
-    @Deprecated
-    public HibernateTransaction(Session session) {
-        this.session = session;
-        this.isScrollEnabled = true;
-        this.scrollMode = ScrollMode.FORWARD_ONLY;
-    }
->>>>>>> 949154d6
 
     /**
      * Constructor.
@@ -394,16 +363,12 @@
         if (val instanceof Collection) {
             Collection filteredVal = (Collection) val;
             if (filteredVal instanceof AbstractPersistentCollection) {
-<<<<<<< HEAD
-=======
-                if (getRequestScope() instanceof PatchRequestScope && filterExpression.isPresent()) {
-                    return patchRequestFilterCollection(filteredVal, relationClass, filterExpression.get());
+                if (scope instanceof PatchRequestScope && filterExpression.isPresent()) {
+                    Class relationClass = dictionary.getType(entity, relationName);
+                    return patchRequestFilterCollection(filteredVal,
+                            relationClass, filterExpression.get(), ((PatchRequestScope) scope).getDictionary());
                 }
 
-                Optional<Sorting> sortingRules = sorting != null ? Optional.of(sorting) : Optional.empty();
-                Optional<Pagination> paginationRules = pagination != null ? Optional.of(pagination) : Optional.empty();
-
->>>>>>> 949154d6
                 @SuppressWarnings("unchecked")
                 Class<?> relationClass = dictionary.getParameterizedType(entity, relationName);
                 final Optional<Query> possibleQuery =
@@ -422,49 +387,20 @@
         return val;
     }
 
-    @Override
-<<<<<<< HEAD
-=======
-    @Deprecated
-    public <T> Collection filterCollection(Collection collection, Class<T> entityClass, Set<Predicate> predicates) {
-        if ((collection instanceof AbstractPersistentCollection) && !predicates.isEmpty()) {
-            // for PatchRequest use only inMemory tests since objects in the collection may be new and unsaved
-            if (getRequestScope() instanceof PatchRequestScope) {
-                return patchRequestFilterCollection(collection, entityClass, predicates);
-            }
-
-            String filterString = new HQLFilterOperation().applyAll(predicates);
-
-            if (filterString.length() != 0) {
-                Query query = session.createFilter(collection, filterString);
-
-                for (Predicate predicate : predicates) {
-                    if (predicate.getOperator().isParameterized()) {
-                        String name = predicate.getParameterName();
-                        query = query.setParameterList(name, predicate.getValues());
-                    }
-                }
-
-                return query.setResultTransformer(Criteria.DISTINCT_ROOT_ENTITY).list();
-            }
-        }
-
-        return collection;
-    }
-
     /**
      * for PatchRequest use only inMemory tests since objects in the collection may be new and unsaved
      * @param <T>         the type parameter
      * @param collection  the collection to filter
      * @param entityClass the class of the entities in the collection
      * @param filterExpression the filter expression
+     * @param dictionary  Entity dictionary
      * @return the filtered collection
      */
     protected <T> Collection patchRequestFilterCollection(
             Collection collection,
             Class<T> entityClass,
-            FilterExpression filterExpression) {
-        final EntityDictionary dictionary = getRequestScope().getDictionary();
+            FilterExpression filterExpression,
+            EntityDictionary dictionary) {
         InMemoryFilterVisitor inMemoryFilterVisitor = new InMemoryFilterVisitor(dictionary);
         java.util.function.Predicate inMemoryFilterFn =
                 filterExpression.accept(inMemoryFilterVisitor);
@@ -473,51 +409,6 @@
                 .collect(Collectors.toList());
     }
 
-    /**
-     * for PatchRequest use only inMemory tests since objects in the collection may be new and unsaved
-     * @param <T>         the type parameter
-     * @param collection  the collection to filter
-     * @param entityClass the class of the entities in the collection
-     * @param predicates  the set of Predicate's to filter by
-     * @return the filtered collection
-     * @deprecated will be removed in Elide 3.0
-     */
-    @Deprecated
-    protected <T> Collection patchRequestFilterCollection(Collection collection, Class<T> entityClass,
-            Set<Predicate> predicates) {
-        final EntityDictionary dictionary = getRequestScope().getDictionary();
-        Set<java.util.function.Predicate> filterFns = new InMemoryFilterOperation(dictionary).applyAll(predicates);
-        return (Collection) collection.stream()
-                .filter(e -> filterFns.stream().allMatch(fn -> fn.test(e)))
-                .collect(Collectors.toList());
-    }
-
-    @Override
-    @Deprecated
-    public <T> Collection filterCollectionWithSortingAndPagination(final Collection collection,
-                                                                   final Class<T> entityClass,
-                                                                   final EntityDictionary dictionary,
-                                                                   final Optional<Set<Predicate>> filters,
-                                                                   final Optional<Sorting> sorting,
-                                                                   final Optional<Pagination> pagination) {
-        if (((collection instanceof AbstractPersistentCollection))
-                && (filters.isPresent() || sorting.isPresent() || pagination.isPresent())) {
-            @SuppressWarnings("unchecked")
-            final Optional<Query> possibleQuery = new HQLTransaction.Builder<>(session, collection, entityClass,
-                    dictionary)
-                    .withPossibleFilters(filters)
-                    .withPossibleSorting(sorting)
-                    .withPossiblePagination(pagination)
-                    .build();
-            if (possibleQuery.isPresent()) {
-                return possibleQuery.get().list();
-            }
-        }
-        return collection;
-    }
-
-    @Override
->>>>>>> 949154d6
     public void close() throws IOException {
         if (session.isOpen() && session.getTransaction().isActive()) {
             session.getTransaction().rollback();
