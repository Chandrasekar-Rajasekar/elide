--- conflicted
+++ resolved
@@ -150,15 +150,6 @@
             Optional<Sorting> sorting,
             Optional<Pagination> pagination,
             RequestScope scope) {
-<<<<<<< HEAD
-=======
-        com.yahoo.elide.core.RequestScope requestScope;
-        try {
-            requestScope = (com.yahoo.elide.core.RequestScope) scope;
-        } catch (ClassCastException e) {
-            throw new ClassCastException("Fail trying to cast requestscope");
-        }
->>>>>>> 8c33e0da
         Criteria criteria = session.createCriteria(entityClass);
 
         if (filterExpression.isPresent()) {
@@ -246,17 +237,7 @@
     }
 
     private <T> void joinCriteria(Criteria criteria, final Class<T> loadClass, RequestScope scope) {
-<<<<<<< HEAD
         EntityDictionary dictionary = scope.getDictionary();
-=======
-        com.yahoo.elide.core.RequestScope requestScope;
-        try {
-            requestScope = (com.yahoo.elide.core.RequestScope) scope;
-        } catch (ClassCastException e) {
-            throw new ClassCastException("Fail trying to cast requestscope");
-        }
-        EntityDictionary dictionary = requestScope.getDictionary();
->>>>>>> 8c33e0da
         String type = dictionary.getJsonAliasFor(loadClass);
         Set<String> fields = Objects.firstNonNull(
                 scope.getSparseFields().get(type), Collections.<String>emptySet());
@@ -280,15 +261,6 @@
      * @return list of include fields
      */
     public List<String> getIncludeList(RequestScope scope) {
-<<<<<<< HEAD
-=======
-        com.yahoo.elide.core.RequestScope requestScope;
-        try {
-            requestScope = (com.yahoo.elide.core.RequestScope) scope;
-        } catch (ClassCastException e) {
-            throw new ClassCastException("Fail trying to cast requestscope");
-        }
->>>>>>> 8c33e0da
         List<String> includeParam;
         if (!scope.getQueryParams().isPresent()) {
             return Collections.emptyList();
@@ -313,15 +285,6 @@
 
     private <T> void checkFieldReadPermission(final Class<T> loadClass, String field, RequestScope scope) {
         // wrap class as PersistentResource in order to check permission
-<<<<<<< HEAD
-=======
-        com.yahoo.elide.core.RequestScope requestScope;
-        try {
-            requestScope = (com.yahoo.elide.core.RequestScope) scope;
-        } catch (ClassCastException e) {
-            throw new ClassCastException("Fail trying to cast requestscope");
-        }
->>>>>>> 8c33e0da
         PersistentResource<T> resource = new PersistentResource<T>() {
             @Override
             public boolean matchesId(String id) {
@@ -370,19 +333,8 @@
             Optional<Sorting> sorting,
             Optional<Pagination> pagination,
             RequestScope scope) {
-<<<<<<< HEAD
         EntityDictionary dictionary = scope.getDictionary();
-        Object val = com.yahoo.elide.core.PersistentResource.getValue(entity, relationName, dictionary);
-=======
-        com.yahoo.elide.core.RequestScope requestScope;
-        try {
-            requestScope = (com.yahoo.elide.core.RequestScope) scope;
-        } catch (ClassCastException e) {
-            throw new ClassCastException("Fail trying to cast requestscope");
-        }
-        EntityDictionary dictionary = requestScope.getDictionary();
-        Object val = com.yahoo.elide.core.PersistentResource.getValue(entity, relationName, requestScope);
->>>>>>> 8c33e0da
+        Object val = com.yahoo.elide.core.PersistentResource.getValue(entity, relationName, scope);
         if (val instanceof Collection) {
             Collection filteredVal = (Collection) val;
             if (filteredVal instanceof AbstractPersistentCollection) {
