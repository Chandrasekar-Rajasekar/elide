--- conflicted
+++ resolved
@@ -1,14 +1,9 @@
 # Change Log
 
-<<<<<<< HEAD
-## TBD
-**Fixes**
+## 4.2.1
+**Fixes**
+ * Fixed #640
  * Log runtime exception as error
-=======
-## 4.2.1
-**Fixes**
-Fixed #640
->>>>>>> 71751816
 
 ## 4.2.0
 **Features**
