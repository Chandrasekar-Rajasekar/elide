# Change Log
## 3.2.1
**Fixes**
<<<<<<< HEAD
 * Add additional logging around exception handling.
=======
 * PersistentResource now throws an exception that Elide can handle internally, rather than delegating
 error handling to the container.
>>>>>>> 77d88525

## 3.2.0
**Features**
 * Updated interface to beta standalone application. Plans to finalize this before Elide 4.0 release.

**Fixes**
 * Rollback relationship handling change.
 * Handle ForbiddenAccess only for denied Include, instead of filtering to empty set.

## 3.1.4       
**Fixes**      
 * Instead of ForbiddenAccess for denied Include, filter to empty set.     
 * Generate error when parsing permission expression fails.

## 3.1.3
 * Add support for @Any relationships through a @MappedInterface

## 3.1.2
**Features**
 * Add Elide standalone application library

**Fixes**
 * Fix for issue #508
 * Fix for issue #521
 * Fix blog example
 * Properly handle proxy beans in HQL Builder

## 3.1.1
**Fixes**
 * Fix id extraction from multiplex transaction.

## 3.1.0
**Fixes**
 * Use Entity name when Include is empty.  Cleanup Predicate. 

## 3.0.17
**Features**
Adds support for sorting by relationship (to-one) attributes.
**Misc**
Cleanup equals code style

## 3.0.16
**Misc**
 * Replaced deprecated Hibernate Criteria with JPQL/HQL.

## 3.0.15
**Fixes**
 * Use inverse relation type when updating. 
 
## 3.0.14
**Fixes**
 * Properly handle incorrect relationship field name in Patch request instead of `Entity is null`
 * Properly handle invalid filtering input in HQL filtering
 * Properly handle NOT in filterexpressionchecks
 * Fix parameter order in commit permission check
 
## 3.0.13
**Fixes**
 * Fixing regression in deferred permissions for updates
 
## 3.0.12
**Misc**
 * Cleanup hibernate stores to not care about multi edit transactions
 * Removed dead code from hibernate3 transaction
 * Special read permissions handling of newly created objects in Patch Extension

## 3.0.11
**Fixes**
 * Change `UpdateOnCreate` check to be an `OperationCheck`.

## 3.0.10
**Fixes**
 * Use IdentityHashMap for ObjectEntityCache
 * Miscellaneous cleanup.

## 3.0.9
**Fixes**
 * Fix exception handler to pass verbose log even with unexpected exceptions.
 * Fix life cycle hooks to trigger "general" hooks even when specific field acted upon.
 * Build document list for swagger endpoint at the `/` path.

## 3.0.8
**Features**
 * Add support for FieldSetToNull check.

## 3.0.7
**Features**
 * Add support for sorting by id values
 * Implement functionality for Hibernate5 to support `EntityManager`'s.

**Fixes**
 * Account for inheritance when performing new entity detection during a PATCH Extension request.
 * Upgrade examples to behave properly with latest jersey release.
 * Rethrow `WebApplicationException` exceptions from error response handler.

**Misc**
  * Always setting HQL 'alias' in FilterPredicate Constructor

## 3.0.6
**Misc**
* Cleanup of active permission executor

## 3.0.5
**Fixes**
* Fixed caching of security checks (performance optimization)
* Security fix for inline checks being deferred when used in conjunction with commit checks.
* Security fix to not bypass collection filtering for patch extension requests.

**Features**
* Added UUID type coercion
* Move `InMemoryDataStore` to Elide core. The `InMemoryDataStore` from the `elide-datastore-inmemorydb` package has
    been deprecated and will be removed in Elide 4.0

## 3.0.4
**Fixes**
* Do not save deleted objects even if referenced as an inverse from a relationship.

## 3.0.3
**Fixes**
* Fix HQL for order by clauses preceded by filters.
* Remove extra `DELETE` endpoint from `JsonApiEndpoint` since it's not compliant across all JAX-RS implementations.
* Add support for matching inherited types while type checking.
* Fix tests to automatically set UTC timestamp.
* Fix README information and various examples.

## 3.0.2
**Misc**
* Clean up Elide request handler.

## 3.0.1
**Fixes**
* Updated HQL query aliases for page total calculation in hibernate3 and hibernate5 data stores.

## 3.0.0
**Features**
* Promoted `DefaultOpaqueUserFunction` to be a top-level class
* Promoted `Elide.Builder` to be a top-level class `ElideSettingsBuilder` 
* Revised datastore interface 
    * Removed hibernate-isms
    * Made key-value persistence easier to support
* Revised lifecycle hook model
* Revised audit logger interface
* Removed all deprecated features, e.g.
    * SecurityMode
    * `any` and `all` permission syntax
    * Required use of `ElideSettingsBuilder`
    * Removed `PersistenceStore` from Hibernate 5 datastore
* Made `InMemoryDataStore` the reference datastore implementation
* Allow filtering on nested to-one relationships

**Fixes**
* Close transactions properly
* Updated all dependencies
* Fixed page totals to honor filter & security permissions evaluated in the DB.<|MERGE_RESOLUTION|>--- conflicted
+++ resolved
@@ -1,12 +1,9 @@
 # Change Log
 ## 3.2.1
 **Fixes**
-<<<<<<< HEAD
  * Add additional logging around exception handling.
-=======
  * PersistentResource now throws an exception that Elide can handle internally, rather than delegating
  error handling to the container.
->>>>>>> 77d88525
 
 ## 3.2.0
 **Features**
